--- conflicted
+++ resolved
@@ -1,9 +1,5 @@
 Generic help : Google, StackOverflow are good to search whenever stuck!
 
-<<<<<<< HEAD
-1. __Unix quick help__ : The is the [Unix cheat sheet](http://cheatsheetworld.com/programming/unix-linux-cheat-sheet/) we looked at quickly, [software-carpentary](http://swcarpentry.github.io/shell-novice/reference/) is another one. A cool thing is that you can get help on the terminal itself using `man`. Google `man, unix help` for some details.
-=======
 1. __Unix quick help__: The is the [Unix cheat sheet](http://cheatsheetworld.com/programming/unix-linux-cheat-sheet/) we looked at quickly, [software-carpentary](http://swcarpentry.github.io/shell-novice/reference/) is another one. A cool thing is that you can get help on the terminal itself using `man`. Google `man, unix help` for some details.
->>>>>>> 48a4c078
 2. __Git quick help__ : The [first cheat sheet](https://www.git-tower.com/blog/git-cheat-sheet/) on the web, and then the [software-carpentary lessons](https://swcarpentry.github.io/git-novice/) 
 3. __Git on WINDOWS__ : Here is an [article](http://www.zdnet.com/article/ubuntu-and-bash-arrive-on-windows-10/)